--- conflicted
+++ resolved
@@ -76,10 +76,7 @@
         )  # these will be class functions
         self.custom_compute_g = cfg.__class__.custom_compute_g
         self.custom_compute_h = cfg.__class__.custom_compute_h
-<<<<<<< HEAD
         self.finger_level_set = cfg.finger_level_set
-=======
->>>>>>> d9e7c3f2
         self.coll_callback = cfg.custom_coll_callback
         self.n_g_extra = cfg.n_g_extra
         self.n_h_extra = cfg.n_h_extra
@@ -238,9 +235,6 @@
         # registering object's visual/collision geoms with the plant
         assert None not in [self.obj.shape_visual, self.obj.shape_collision_list]
         self.obj_instance = self.plant.AddModelInstance("obj")
-<<<<<<< HEAD
-        # I_o = self.obj.inertia / self.obj.mass  # [UNUSED]
-=======
         if self.ignore_mass_inertia:
             inertia = UnitInertia(1, 1, 1, 0, 0, 0)
             mass = 1.0
@@ -250,20 +244,13 @@
                 I_o[0, 0], I_o[1, 1], I_o[2, 2], I_o[0, 1], I_o[0, 2], I_o[1, 2]
             )
             mass = self.obj.mass
->>>>>>> d9e7c3f2
         self.obj_body = self.plant.AddRigidBody(
             "obj",
             self.obj_instance,
             SpatialInertia(
-<<<<<<< HEAD
-                1,
-                np.zeros(3),
-                UnitInertia(1, 1, 1, 0, 0, 0),
-=======
                 mass,
                 np.zeros(3),
                 inertia,
->>>>>>> d9e7c3f2
             ),
         )
 
@@ -984,15 +971,12 @@
         The allowable penetration between the fingertips and the object.
     l_bar_cutoff : float, default=1e-6
         The minimum allowable value of l_bar.
-<<<<<<< HEAD
     n_couple : int, default=0
         The number of coupling constraints.
     finger_level_set : float, default=0.0
         The object level set that the fingertips should lie on.
-=======
     ignore_mass_inertia: bool, default=True
         Whether to ignore the object mass/inertia and only rely on geoms for grasp planning.
->>>>>>> d9e7c3f2
     name : str | None, default=None
         The name of the robot.
     viz : bool, default=True
