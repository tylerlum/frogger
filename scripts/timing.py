--- conflicted
+++ resolved
@@ -7,7 +7,7 @@
 from pydrake.math import RigidTransform, RotationMatrix
 
 from frogger import ROOT
-from frogger.baselines.wu import WuBaselineConfig
+from frogger.baselines import WuBaselineConfig
 from frogger.metrics import ferrari_canny_L1, min_weight_metric
 from frogger.objects import MeshObject, MeshObjectConfig
 from frogger.robots.robot_core import RobotModel
@@ -146,12 +146,9 @@
                 are allowed some penetration with the object!
                 """
                 # organizing names
-<<<<<<< HEAD
-=======
                 has_tip = (
                     "FROGGERCOL" in name_A or "FROGGERCOL" in name_B
                 )  # MUST MANUALLY DO THIS!
->>>>>>> d9e7c3f2
                 has_palm = "palm" in name_A or "palm" in name_B
                 has_ds = (
                     "ds_collision" in name_A or "ds_collision" in name_B
@@ -164,20 +161,6 @@
                 )  # metacarpal geoms, thumb only
                 has_obj = "obj" in name_A or "obj" in name_B
 
-<<<<<<< HEAD
-                # MUST MANUALLY DO THIS!
-                has_tip = "FROGGERCOL" in name_A or "FROGGERCOL" in name_B
-
-                # provide custom bounds on different geom pairs
-                if has_palm and has_obj:
-                    return 0.01  # ensure at least 1cm separation
-                elif has_ds and has_obj:
-                    return 0.002  # ensure at least 2mm separation
-                elif has_md and has_obj:
-                    return 0.005  # ensure at least 5mm separation
-                elif has_px and has_obj:  # noqa: SIM114
-                    return 0.01  # ensure at least 1cm separation
-=======
                 # provide custom bounds on different geom pairs
                 if has_tip and has_obj:
                     # allow tips to penetrate object - MUST MANUALLY DO THIS!
@@ -190,28 +173,17 @@
                     return 0.005  # ensure at least 5mm separation
                 elif has_px and has_obj:  # noqa: SIM114
                     return 0.005  # ensure at least 5mm separation
->>>>>>> d9e7c3f2
                 elif has_bs and has_obj:  # noqa: SIM114
                     return 0.01  # ensure at least 1cm separation
                 elif has_mp and has_obj:  # noqa: SIM114
                     return 0.01  # ensure at least 1cm separation
-<<<<<<< HEAD
-                elif has_tip and has_obj:
-                    return (
-                        -model.d_pen
-                    )  # allow tips to penetrate object - MUST MANUALLY DO THIS!
-=======
->>>>>>> d9e7c3f2
                 else:
                     return model.d_min  # default case: use d_min
 
             custom_coll_callback = _custom_coll_callback
         else:
             custom_coll_callback = None
-<<<<<<< HEAD
-=======
         custom_coll_callback = None
->>>>>>> d9e7c3f2
 
         # loading model and sampler
         model = ModelConfig(
